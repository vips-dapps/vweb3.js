--- conflicted
+++ resolved
@@ -1,13 +1,6 @@
-<<<<<<< HEAD
-import BigNumber from 'bignumber.js';
-import utf8 from 'utf8';
-import _ from 'lodash';
-import Web3Utils from '../node_modules/web3-utils';
-=======
 const BigNumber = require('bignumber.js');
 const utf8 = require('utf8');
 const _ = require('lodash');
->>>>>>> e2f012ab
 
 const constants = require('./constants.js');
 const bs58 = require('bs58');
@@ -531,7 +524,6 @@
   };
 }
 
-<<<<<<< HEAD
 /*
 * @dev Converts an object of a method from the ABI to a function hash.
 * @param methodObj The json object of the method taken from the ABI.
@@ -663,35 +655,4 @@
   stringArrayToHex: stringArrayToHex,
   uint8ToHex: uint8ToHex,
   uint256ToHex: uint256ToHex,
-};
-=======
-module.exports = Utils;
-
-// module.exports = {
-//   padLeft: padLeft,
-//   padRight: padRight,
-//   toHex: toHex,
-//   toDecimal: toDecimal,
-//   fromDecimal: fromDecimal,
-//   toUtf8: toUtf8,
-//   toAscii: toAscii,
-//   fromUtf8: fromUtf8,
-//   fromAscii: fromAscii,
-//   transformToFullName: transformToFullName,
-//   extractDisplayName: extractDisplayName,
-//   extractTypeName: extractTypeName,
-//   toWei: toWei,
-//   fromWei: fromWei,
-//   toBigNumber: toBigNumber,
-//   toTwosComplement: toTwosComplement,
-//   toAddress: toAddress,
-//   isBigNumber: isBigNumber,
-//   isStrictAddress: isStrictAddress,
-//   isAddress: isAddress,
-//   isString: isString,
-//   isObject: isObject,
-//   isArray: isArray,
-//   isJson: isJson,
-//   isTopic: isTopic,
-// };
->>>>>>> e2f012ab
+};