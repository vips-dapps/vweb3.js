/* External Import */
const url = require('url');
const fetch = require('node-fetch');
const _ = require('lodash');

/* Internal Import */
<<<<<<< HEAD
const Utils = require('./utils.js');
=======
const utils = require('./utils');
>>>>>>> e2f012ab

class HttpProvider {
  constructor(urlString) {
    this.url = url.parse(urlString);
    this.reqId = 0;
  }

  request(params) {
    // Make sure method is defined in params
    Utils.paramsCheck('request', params, ['method']);

    // Construct body of request options
    const bodyJson = _.extend({
      id: this.reqId,
      jsonrpc: '1.0',
      method: '',
      params: [],
    }, params);

    // Construct options of request
    const reqOpts = {
      method: 'POST',
      headers: {
        'Content-Type': 'text/plain',
      },
      body: JSON.stringify(bodyJson),
    };

    // Add Basic Auth header if auth is defined in HttpProvider constructor
    if (this.url.auth) {
      reqOpts.headers.Authorization = `Basic ${Buffer.from(this.url.auth).toString('base64')}`;
    }

    this.reqId += 1;

    // return fetch(`${this.url.href}`, reqOpts)
    return fetch(`${this.url.protocol}//${this.url.host}`, reqOpts)
      .then(this.parseJSON)
      .then(this.checkStatus);
  }

  /**
   * Returns resolved Promise if Http response contains result; otherwise returns rejected upon error.
   *
   * @param  {object} response   JSON response from a HTTP request
   *
   * @return {object|undefined} Returns either the response, or throws an error
   */
  checkStatus(response) {
    // We can rely on checking error object so dont check HTTP status code here.
    if (response.error) {
      throw new Error(response.error.message);
    } else {
      return response.result;
    }
  }

  /**
   * Parses the JSON returned by a network request
   *
   * @param  {object} response A response from a network request
   *
   * @return {object}          The parsed JSON from the request
   */
  parseJSON(response) {
    if (response.status === 200) {
      return response.json();
    } else {
      return {
        error: {
          message: response.statusText,
          status: response.status
        }
      }
    }
  }
}

module.exports = HttpProvider;<|MERGE_RESOLUTION|>--- conflicted
+++ resolved
@@ -4,11 +4,7 @@
 const _ = require('lodash');
 
 /* Internal Import */
-<<<<<<< HEAD
 const Utils = require('./utils.js');
-=======
-const utils = require('./utils');
->>>>>>> e2f012ab
 
 class HttpProvider {
   constructor(urlString) {
