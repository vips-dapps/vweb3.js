--- conflicted
+++ resolved
@@ -4,11 +4,7 @@
 import Formatter from './formatter';
 
 /* Internal Import */
-<<<<<<< HEAD
 const Utils = require('./utils.js');
-=======
-import utils from './utils';
->>>>>>> cf9b8a54
 
 const SEND_AMOUNT = 0;
 const SEND_GASLIMIT = 250000;
@@ -28,25 +24,9 @@
    * @return {Promise}           Promise containing result object or Error
    */
   call(methodName, params) {
-<<<<<<< HEAD
     const { methodArgs, senderAddress } = params;
     const { method: methodObj, args } = this.validateMethodAndArgs(methodName, methodArgs, false);
-=======
-    const { method: methodObj, args } = this.validateMethodAndArgs(methodName, params, false /* isSend */ );
-
-    // Convert string into bytes or bytes32[] according to ABI definition
-    _.each(methodObj.inputs, (item, index) => {
-      if (item.type === 'bytes') {
-        args[index] = utils.toHex(args[index]);
-      } else if (item.type === 'bytes32[]') {
-        args[index] = _.map(args[index], value => utils.toHex(value));
-      }
-    });
-
-    // Encoding dataHex and remove "0x" in the front.
-    const dataHex = EthjsAbi.encodeMethod(methodObj, args).slice(2);
-
->>>>>>> cf9b8a54
+
     const options = {
       method: 'callcontract',
       params: [
@@ -66,35 +46,8 @@
   * @return The transaction id of the sendtocontract.
   */
   send(methodName, params) {
-<<<<<<< HEAD
     // Throw if methodArgs or senderAddress is not defined in params
     Utils.paramsCheck('send', params, ['methodArgs', 'senderAddress']);
-=======
-    // Error out if senderAddress or data is not defined in params
-    utils.paramsCheck('send', params, ['senderAddress', 'data']);
-
-    const {
-      senderAddress,
-      data,
-      amount,
-      gasLimit,
-      gasPrice,
-    } = params;
-
-    const { method: methodObj, args } = this.validateMethodAndArgs(methodName, data, true /* isSend */ );
-
-    // Convert string into bytes or bytes32[] according to ABI definition
-    _.each(methodObj.inputs, (item, index) => {
-      if (item.type === 'bytes') {
-        args[index] = utils.toHex(args[index]);
-      } else if (item.type === 'bytes32[]') {
-        args[index] = _.map(args[index], value => utils.toHex(value));
-      }
-    });
-
-    // Encoding dataHex and remove "0x" in the front.
-    const dataHex = EthjsAbi.encodeMethod(methodObj, args).slice(2);
->>>>>>> cf9b8a54
 
     const { methodArgs, amount, gasLimit, gasPrice, senderAddress } = params;
     const { method: methodObj, args } = this.validateMethodAndArgs(methodName, methodArgs, true);
